--- conflicted
+++ resolved
@@ -90,11 +90,7 @@
         )
 
     def cb_reset(self, msg):
-<<<<<<< HEAD
         self.rhctrl.reset()
-=======
-        self.load_controller(self.goal)
->>>>>>> 98ff7f40
 
     def cb_odom(self, msg):
         self.inferred_pose = self.dtype(utils.rospose_to_posetup(msg.pose.pose))
@@ -127,21 +123,13 @@
         self.ackermann_msg_id += 1
 
     def get_model(self):
-<<<<<<< HEAD
         mname = self.params.get_str("model_name", default="kinematic")
-=======
-        mname = self.params.get_str("model/name", default="kinematic")
->>>>>>> 98ff7f40
         if mname not in motion_models:
             self.logger.fatal("model '{}' is not valid".format(mname))
         return motion_models[mname](self.params, self.logger, self.dtype)
 
     def get_ctrl_gen(self):
-<<<<<<< HEAD
         tgname = self.params.get_str("traj_gen_name", default="tl")
-=======
-        tgname = self.params.get_str("traj_gen/name", default="tl")
->>>>>>> 98ff7f40
         if tgname not in trajgens:
             self.logger.fatal("ctrl_gen '{}' is not valid".format(tgname))
         return trajgens[tgname](self.params, self.logger, self.dtype)
@@ -166,19 +154,11 @@
         )
 
     def get_cost_fn(self):
-<<<<<<< HEAD
         cfname = self.params.get_str("cost_fn_name", default="waypoints")
         if cfname not in cost_functions:
             self.logger.fatal("cost_fn '{}' is not valid".format(cfname))
 
         wrname = self.params.get_str("world_rep_name", default="simple")
-=======
-        cfname = self.params.get_str("cost_fn/name", default="waypoints")
-        if cfname not in cost_functions:
-            self.logger.fatal("cost_fn '{}' is not valid".format(cfname))
-
-        wrname = self.params.get_str("world_rep/name", default="simple")
->>>>>>> 98ff7f40
         if wrname not in world_reps:
             self.logger.fatal("world_rep '{}' is not valid".format(wrname))
 
