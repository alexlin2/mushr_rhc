--- conflicted
+++ resolved
@@ -10,7 +10,6 @@
         self.params = params
         self.dtype  = dtype
 
-<<<<<<< HEAD
         self.reset()
 
     def reset(self):
@@ -21,12 +20,6 @@
         self.max_delta = self.params.get_float("traj_gen/max_delta", default=0.34)
 
         desired_speed = self.params.get_float("traj_gen/desired_speed", default=1.0)
-=======
-        self.min_delta = params.get_float("traj_gen/min_delta", default=-0.34)
-        self.max_delta = params.get_float("traj_gen/max_delta", default=0.34)
-
-        desired_speed = params.get_float("traj_gen/desired_speed", default=1.0)
->>>>>>> 98ff7f40
         step_size = (self.max_delta - self.min_delta) / (self.K - 1)
         deltas = torch.arange(
             self.min_delta,
@@ -36,13 +29,8 @@
         # The controls for TL are precomputed, and don't change
         self.ctrls = self.dtype(self.K, self.T, self.NCTRL)
         self.ctrls[:, :, 0] = desired_speed
-<<<<<<< HEAD
         for t in range(self.T):
             self.ctrls[:, t, 1] = deltas
-
-=======
-        self.ctrls[:, :, 1] = deltas
->>>>>>> 98ff7f40
 
     def get_control_trajectories(self):
         '''
@@ -63,8 +51,4 @@
         assert controls.size() == (self.K, self.T, 2)
         assert costs.size() == (self.K,)
         _, idx = torch.min(costs, 0)
-<<<<<<< HEAD
-        return controls[idx]
-=======
-        return controls[idx][0]
->>>>>>> 98ff7f40
+        return controls[idx]